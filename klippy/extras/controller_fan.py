--- conflicted
+++ resolved
@@ -27,13 +27,8 @@
         self.heater_name = config.get("heater", "extruder")
         self.last_on = self.idle_timeout
         self.last_speed = 0.
-<<<<<<< HEAD
-        self.use_heater = config.getboolean("use_heater", "true")
-    def handle_ready(self):
-=======
     def handle_connect(self):
         # Heater lookup
->>>>>>> 21248c36
         pheaters = self.printer.lookup_object('heaters')
         self.heaters = [pheaters.lookup_heater(n.strip())
                         for n in self.heater_name.split(',')]
@@ -61,7 +56,7 @@
             active |= self.stepper_enable.lookup_enable(name).is_motor_enabled()
         for heater in self.heaters:
             _, target_temp = heater.get_temp(eventtime)
-            if target_temp and self.use_heater:
+            if target_temp:
                 active = True
         if active:
             self.last_on = 0
