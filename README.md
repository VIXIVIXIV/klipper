Welcome to the Klipper project!

[![Klipper](docs/img/klipper-logo-small.png)](https://www.klipper3d.org/)

https://www.klipper3d.org/

Klipper is a 3d-Printer firmware. It combines the power of a general
purpose computer with one or more micro-controllers. See the
[features document](https://www.klipper3d.org/Features.html) for more
information on why you should use Klipper.

To begin using Klipper start by
[installing](https://www.klipper3d.org/Installation.html) it.

Klipper is Free Software. See the [license](COPYING) or read the
[documentation](https://www.klipper3d.org/Overview.html).

## Modifications

The scope of modifications is limited to adding support for DWIN T5UID1
touchscreens (except for the addition of a `--warn` CLI option, which sets the
logging level to WARNING).

<<<<<<< HEAD
The touchscreen feature is only available for AVR/LPC176X/STM32
micro-controllers and it needs to be configured before compilation.

The touchscreen firmware compatible with this fork is available in
[this repository](https://github.com/Desuuuu/DGUS-reloaded-Klipper).

Example configurations are available in
[this repository](https://github.com/Desuuuu/DGUS-reloaded-Klipper-config).

Available configuration options are documented in the
[sample-t5uid1.cfg](/config/sample-t5uid1.cfg) file.

## Modifications
(From the original Desuuuu/DGUS-reloaded-Klipper fork)

The scope of modifications is limited to adding support for DWIN T5UID1
touchscreens (except for the addition of a `--warn` CLI option, which sets the
logging level to WARNING).

The touchscreen feature is only available for AVR/LPC176X/STM32
=======
The touchscreen feature is only available for AVR/LPC176X/STM32/SAMD
>>>>>>> ecb55706
micro-controllers and it needs to be configured before compilation.

The touchscreen firmware compatible with this fork is available in
[this repository](https://github.com/Desuuuu/DGUS-reloaded-Klipper).

Example configurations are available in
[this repository](https://github.com/Desuuuu/DGUS-reloaded-Klipper-config).

Available configuration options are documented in the
[sample-t5uid1.cfg](/config/sample-t5uid1.cfg) file.<|MERGE_RESOLUTION|>--- conflicted
+++ resolved
@@ -21,8 +21,7 @@
 touchscreens (except for the addition of a `--warn` CLI option, which sets the
 logging level to WARNING).
 
-<<<<<<< HEAD
-The touchscreen feature is only available for AVR/LPC176X/STM32
+The touchscreen feature is only available for AVR/LPC176X/STM32/SAMD
 micro-controllers and it needs to be configured before compilation.
 
 The touchscreen firmware compatible with this fork is available in
@@ -42,9 +41,6 @@
 logging level to WARNING).
 
 The touchscreen feature is only available for AVR/LPC176X/STM32
-=======
-The touchscreen feature is only available for AVR/LPC176X/STM32/SAMD
->>>>>>> ecb55706
 micro-controllers and it needs to be configured before compilation.
 
 The touchscreen firmware compatible with this fork is available in
