# Support a fan for cooling the MCU whenever a stepper or heater is on
#
# Copyright (C) 2019  Nils Friedchen <nils.friedchen@googlemail.com>
#
# This file may be distributed under the terms of the GNU GPLv3 license.
from . import fan

PIN_MIN_TIME = 0.100

class ControllerFan:
    def __init__(self, config):
        self.printer = config.get_printer()
        self.printer.register_event_handler("klippy:ready", self.handle_ready)
        self.printer.register_event_handler("klippy:connect",
                                            self.handle_connect)
        self.stepper_names = config.getlist("stepper", None)
        self.stepper_enable = self.printer.load_object(config, 'stepper_enable')
        self.printer.load_object(config, 'heaters')
        self.heaters = []
        self.fan = fan.Fan(config)
        self.fan_speed = config.getfloat('fan_speed', default=1.,
                                         minval=0., maxval=1.)
        self.idle_speed = config.getfloat(
            'idle_speed', default=self.fan_speed, minval=0., maxval=1.)
        self.idle_timeout = config.getint("idle_timeout", default=30, minval=0)
        self.heater_names = config.getlist("heater", ("extruder",))
        self.last_on = self.idle_timeout
        self.last_speed = 0.
<<<<<<< HEAD
        self.use_heater = config.getboolean("use_heater", "true")
    def handle_ready(self):
=======
    def handle_connect(self):
        # Heater lookup
>>>>>>> 762e2c49
        pheaters = self.printer.lookup_object('heaters')
        self.heaters = [pheaters.lookup_heater(n) for n in self.heater_names]
        # Stepper lookup
        all_steppers = self.stepper_enable.get_steppers()
        if self.stepper_names is None:
            self.stepper_names = all_steppers
            return
        if not all(x in all_steppers for x in self.stepper_names):
            raise self.printer.config_error(
                "One or more of these steppers are unknown: "
                 "%s (valid steppers are: %s)"
                % (self.stepper_names, ", ".join(all_steppers)))
    def handle_ready(self):
        reactor = self.printer.get_reactor()
        reactor.register_timer(self.callback, reactor.monotonic()+PIN_MIN_TIME)
    def get_status(self, eventtime):
        return self.fan.get_status(eventtime)
    def callback(self, eventtime):
        speed = 0.
        active = False
        for name in self.stepper_names:
            active |= self.stepper_enable.lookup_enable(name).is_motor_enabled()
        for heater in self.heaters:
            _, target_temp = heater.get_temp(eventtime)
            if target_temp and self.use_heater:
                active = True
        if active:
            self.last_on = 0
            speed = self.fan_speed
        elif self.last_on < self.idle_timeout:
            speed = self.idle_speed
            self.last_on += 1
        if speed != self.last_speed:
            self.last_speed = speed
            curtime = self.printer.get_reactor().monotonic()
            print_time = self.fan.get_mcu().estimated_print_time(curtime)
            self.fan.set_speed(print_time + PIN_MIN_TIME, speed)
        return eventtime + 1.

def load_config_prefix(config):
    return ControllerFan(config)<|MERGE_RESOLUTION|>--- conflicted
+++ resolved
@@ -26,13 +26,8 @@
         self.heater_names = config.getlist("heater", ("extruder",))
         self.last_on = self.idle_timeout
         self.last_speed = 0.
-<<<<<<< HEAD
-        self.use_heater = config.getboolean("use_heater", "true")
-    def handle_ready(self):
-=======
     def handle_connect(self):
         # Heater lookup
->>>>>>> 762e2c49
         pheaters = self.printer.lookup_object('heaters')
         self.heaters = [pheaters.lookup_heater(n) for n in self.heater_names]
         # Stepper lookup
@@ -57,7 +52,7 @@
             active |= self.stepper_enable.lookup_enable(name).is_motor_enabled()
         for heater in self.heaters:
             _, target_temp = heater.get_temp(eventtime)
-            if target_temp and self.use_heater:
+            if target_temp:
                 active = True
         if active:
             self.last_on = 0
