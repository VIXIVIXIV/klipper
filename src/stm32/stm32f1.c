--- conflicted
+++ resolved
@@ -124,47 +124,6 @@
     // way from other STM32s.
     // Code below is emulating a few mappings to work like an STM32F4
     uint32_t func = (mode >> 4) & 0xf;
-<<<<<<< HEAD
-    if (gpio == GPIO('B', 8) || gpio == GPIO('B', 9)) {
-        if (func == 9) {
-            // CAN
-            stm32f1_alternative_remap(AFIO_MAPR_CAN_REMAP_Msk,
-                                      AFIO_MAPR_CAN_REMAP_REMAP2);
-        } else if (func == 4) {
-            // I2C1 Alt
-            stm32f1_alternative_remap(AFIO_MAPR_I2C1_REMAP_Msk,
-                                      AFIO_MAPR_I2C1_REMAP);
-        }
-    } else if ((gpio == GPIO('A', 15)
-                || gpio == GPIO('B', 3)) && (func == 1)) {
-        // TIM2 CH1/2
-        stm32f1_alternative_remap(AFIO_MAPR_TIM2_REMAP_PARTIALREMAP1_Msk,
-                                  AFIO_MAPR_TIM2_REMAP_PARTIALREMAP1);
-    }  else if ((gpio == GPIO('B', 10)
-                || gpio == GPIO('B', 11)) && (func == 1)) {
-        // TIM2 CH3/4
-        stm32f1_alternative_remap(AFIO_MAPR_TIM2_REMAP_PARTIALREMAP2_Msk,
-                                  AFIO_MAPR_TIM2_REMAP_PARTIALREMAP2);
-    } else if ((gpio == GPIO('B', 4)
-                || gpio == GPIO('B', 5)) && (func == 2)) {
-        // TIM3 partial remap
-        stm32f1_alternative_remap(AFIO_MAPR_TIM3_REMAP_PARTIALREMAP_Msk,
-                                  AFIO_MAPR_TIM3_REMAP_PARTIALREMAP);
-    } else if ((gpio == GPIO('C', 6)
-                || gpio == GPIO('C', 7)
-                || gpio == GPIO('C', 8)
-                || gpio == GPIO('C', 9)) && (func == 2)) {
-        // TIM3 full remap
-        stm32f1_alternative_remap(AFIO_MAPR_TIM3_REMAP_FULLREMAP_Msk,
-                                  AFIO_MAPR_TIM3_REMAP_FULLREMAP);
-    } else if ((gpio == GPIO('D', 12)
-                || gpio == GPIO('D', 13)
-                || gpio == GPIO('D', 14)
-                || gpio == GPIO('D', 15)) && (func == 2)) {
-        // TIM4
-        stm32f1_alternative_remap(AFIO_MAPR_TIM4_REMAP_Msk,
-                                  AFIO_MAPR_TIM4_REMAP);
-=======
     switch (func) {
     case 7: // USART
         if (gpio == GPIO('A', 9) || gpio == GPIO('A', 10)) {
@@ -202,7 +161,6 @@
                                       AFIO_MAPR_CAN_REMAP_REMAP3);
         }
         break;
->>>>>>> a3d6b64b
     }
     // Add more as needed
 }
