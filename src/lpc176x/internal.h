#ifndef __LPC176X_INTERNAL_H
#define __LPC176X_INTERNAL_H
// Local definitions for lpc176x code

#include "LPC17xx.h"

#define GPIO(PORT, NUM) ((PORT) * 32 + (NUM))
#define GPIO2PORT(PIN) ((PIN) / 32)
#define GPIO2BIT(PIN) (1<<((PIN) % 32))

#define PCLK_TIMER0 1
#define PCLK_UART0 3
<<<<<<< HEAD
#define PCLK_PWM1 6
=======
#define PCLK_UART1 4
>>>>>>> a3d6b64b
#define PCLK_I2C0 7
#define PCLK_SSP1 10
#define PCLK_ADC 12
#define PCLK_I2C1 19
#define PCLK_SSP0 21
#define PCLK_UART3 25
#define PCLK_I2C2 26
#define PCLK_USB 31

int is_enabled_pclock(uint32_t pclk);
void enable_pclock(uint32_t pclk);
uint32_t get_pclock_frequency(uint32_t pclk);
void gpio_peripheral(uint32_t gpio, int func, int pullup);

#endif // internal.h<|MERGE_RESOLUTION|>--- conflicted
+++ resolved
@@ -10,11 +10,7 @@
 
 #define PCLK_TIMER0 1
 #define PCLK_UART0 3
-<<<<<<< HEAD
-#define PCLK_PWM1 6
-=======
 #define PCLK_UART1 4
->>>>>>> a3d6b64b
 #define PCLK_I2C0 7
 #define PCLK_SSP1 10
 #define PCLK_ADC 12
@@ -26,7 +22,6 @@
 
 int is_enabled_pclock(uint32_t pclk);
 void enable_pclock(uint32_t pclk);
-uint32_t get_pclock_frequency(uint32_t pclk);
 void gpio_peripheral(uint32_t gpio, int func, int pullup);
 
 #endif // internal.h