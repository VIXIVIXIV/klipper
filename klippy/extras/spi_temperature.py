# Support for common SPI based thermocouple and RTD temperature sensors
#
# Copyright (C) 2018  Petri Honkala <cruwaller@gmail.com>
# Copyright (C) 2018  Kevin O'Connor <kevin@koconnor.net>
#
# This file may be distributed under the terms of the GNU GPLv3 license.
import math, logging
from . import bus


######################################################################
# SensorBase
######################################################################

REPORT_TIME = 0.300
MAX_INVALID_COUNT = 3

class SensorBase:
    def __init__(self, config, chip_type, config_cmd=None, spi_mode=1):
        self.printer = config.get_printer()
        self.chip_type = chip_type
        self._callback = None
        self.min_sample_value = self.max_sample_value = 0
        self._report_clock = 0
        self.spi = bus.MCU_SPI_from_config(
            config, spi_mode, pin_option="sensor_pin", default_speed=4000000)
        if config_cmd is not None:
            self.spi.spi_send(config_cmd)
        self.mcu = mcu = self.spi.get_mcu()
        # Reader chip configuration
        self.oid = oid = mcu.create_oid()
        mcu.register_response(self._handle_spi_response,
                              "thermocouple_result", oid)
        mcu.register_config_callback(self._build_config)
    def setup_minmax(self, min_temp, max_temp):
        adc_range = [self.calc_adc(min_temp), self.calc_adc(max_temp)]
        self.min_sample_value = min(adc_range)
        self.max_sample_value = max(adc_range)
    def setup_callback(self, cb):
        self._callback = cb
    def get_report_time_delta(self):
        return REPORT_TIME
    def _build_config(self):
        self.mcu.add_config_cmd(
            "config_thermocouple oid=%u spi_oid=%u thermocouple_type=%s" % (
                self.oid, self.spi.get_oid(), self.chip_type))
        clock = self.mcu.get_query_slot(self.oid)
        self._report_clock = self.mcu.seconds_to_clock(REPORT_TIME)
        self.mcu.add_config_cmd(
            "query_thermocouple oid=%u clock=%u rest_ticks=%u"
            " min_value=%u max_value=%u max_invalid_count=%u" % (
                self.oid, clock, self._report_clock,
                self.min_sample_value, self.max_sample_value,
                MAX_INVALID_COUNT), is_init=True)
    def _handle_spi_response(self, params):
        if params['fault']:
            self.handle_fault(params['value'], params['fault'])
            return
        temp = self.calc_temp(params['value'])
        next_clock      = self.mcu.clock32_to_clock64(params['next_clock'])
        last_read_clock = next_clock - self._report_clock
        last_read_time  = self.mcu.clock_to_print_time(last_read_clock)
        self._callback(last_read_time, temp)
    def report_fault(self, msg):
        logging.warn(msg)


######################################################################
# MAX31856 thermocouple
######################################################################

MAX31856_CR0_REG           = 0x00
MAX31856_CR0_AUTOCONVERT   = 0x80
MAX31856_CR0_1SHOT         = 0x40
MAX31856_CR0_OCFAULT1      = 0x20
MAX31856_CR0_OCFAULT0      = 0x10
MAX31856_CR0_CJ            = 0x08
MAX31856_CR0_FAULT         = 0x04
MAX31856_CR0_FAULTCLR      = 0x02
MAX31856_CR0_FILT50HZ      = 0x01
MAX31856_CR0_FILT60HZ      = 0x00

MAX31856_CR1_REG           = 0x01
MAX31856_CR1_AVGSEL1       = 0x00
MAX31856_CR1_AVGSEL2       = 0x10
MAX31856_CR1_AVGSEL4       = 0x20
MAX31856_CR1_AVGSEL8       = 0x30
MAX31856_CR1_AVGSEL16      = 0x70

MAX31856_MASK_REG                          = 0x02
MAX31856_MASK_COLD_JUNCTION_HIGH_FAULT     = 0x20
MAX31856_MASK_COLD_JUNCTION_LOW_FAULT      = 0x10
MAX31856_MASK_THERMOCOUPLE_HIGH_FAULT      = 0x08
MAX31856_MASK_THERMOCOUPLE_LOW_FAULT       = 0x04
MAX31856_MASK_VOLTAGE_UNDER_OVER_FAULT     = 0x02
MAX31856_MASK_THERMOCOUPLE_OPEN_FAULT      = 0x01

MAX31856_CJHF_REG          = 0x03
MAX31856_CJLF_REG          = 0x04
MAX31856_LTHFTH_REG        = 0x05
MAX31856_LTHFTL_REG        = 0x06
MAX31856_LTLFTH_REG        = 0x07
MAX31856_LTLFTL_REG        = 0x08
MAX31856_CJTO_REG          = 0x09
MAX31856_CJTH_REG          = 0x0A
MAX31856_CJTL_REG          = 0x0B
MAX31856_LTCBH_REG         = 0x0C
MAX31856_LTCBM_REG         = 0x0D
MAX31856_LTCBL_REG         = 0x0E

MAX31856_SR_REG            = 0x0F
MAX31856_FAULT_CJRANGE     = 0x80  # Cold Junction out of range
MAX31856_FAULT_TCRANGE     = 0x40  # Thermocouple out of range
MAX31856_FAULT_CJHIGH      = 0x20  # Cold Junction High
MAX31856_FAULT_CJLOW       = 0x10  # Cold Junction Low
MAX31856_FAULT_TCHIGH      = 0x08  # Thermocouple Low
MAX31856_FAULT_TCLOW       = 0x04  # Thermocouple Low
MAX31856_FAULT_OVUV        = 0x02  # Under Over Voltage
MAX31856_FAULT_OPEN        = 0x01

MAX31856_SCALE = 5
MAX31856_MULT = 0.0078125

class MAX31856(SensorBase):
    def __init__(self, config):
        SensorBase.__init__(self, config, "MAX31856",
                            self.build_spi_init(config))
    def handle_fault(self, adc, fault):
        if fault & MAX31856_FAULT_CJRANGE:
            self.report_fault("Max31856: Cold Junction Range Fault")
        if fault & MAX31856_FAULT_TCRANGE:
            self.report_fault("Max31856: Thermocouple Range Fault")
        if fault & MAX31856_FAULT_CJHIGH:
            self.report_fault("Max31856: Cold Junction High Fault")
        if fault & MAX31856_FAULT_CJLOW:
            self.report_fault("Max31856: Cold Junction Low Fault")
        if fault & MAX31856_FAULT_TCHIGH:
            self.report_fault("Max31856: Thermocouple High Fault")
        if fault & MAX31856_FAULT_TCLOW:
            self.report_fault("Max31856: Thermocouple Low Fault")
        if fault & MAX31856_FAULT_OVUV:
            self.report_fault("Max31856: Over/Under Voltage Fault")
        if fault & MAX31856_FAULT_OPEN:
            self.report_fault("Max31856: Thermocouple Open Fault")
    def calc_temp(self, adc):
        adc = adc >> MAX31856_SCALE
        # Fix sign bit:
        if adc & 0x40000:
            adc = ((adc & 0x3FFFF) + 1) * -1
        temp = MAX31856_MULT * adc
        return temp
    def calc_adc(self, temp):
        adc = int( ( temp / MAX31856_MULT ) + 0.5 ) # convert to ADC value
        adc = max(0, min(0x3FFFF, adc)) << MAX31856_SCALE
        return adc
    def build_spi_init(self, config):
        cmds = []
        value = MAX31856_CR0_AUTOCONVERT
        if config.getboolean('tc_use_50Hz_filter', False):
            value |= MAX31856_CR0_FILT50HZ
        cmds.append(0x80 + MAX31856_CR0_REG)
        cmds.append(value)

        types = {
            "B" : 0b0000,
            "E" : 0b0001,
            "J" : 0b0010,
            "K" : 0b0011,
            "N" : 0b0100,
            "R" : 0b0101,
            "S" : 0b0110,
            "T" : 0b0111,
        }
        value = config.getchoice('tc_type', types, default="K")
        averages = {
            1  : MAX31856_CR1_AVGSEL1,
            2  : MAX31856_CR1_AVGSEL2,
            4  : MAX31856_CR1_AVGSEL4,
            8  : MAX31856_CR1_AVGSEL8,
            16 : MAX31856_CR1_AVGSEL16
        }
        value |= config.getchoice('tc_averaging_count', averages, 1)
        cmds.append(value)

        value = (MAX31856_MASK_VOLTAGE_UNDER_OVER_FAULT |
                 MAX31856_MASK_THERMOCOUPLE_OPEN_FAULT)
        cmds.append(value)
        return cmds


######################################################################
# MAX31855 thermocouple
######################################################################

MAX31855_SCALE = 18
MAX31855_MULT = 0.25

class MAX31855(SensorBase):
    def __init__(self, config):
        SensorBase.__init__(self, config, "MAX31855", spi_mode=0)
    def handle_fault(self, adc, fault):
        if fault & 0x1:
            self.report_fault("MAX31855 : Open Circuit")
        if fault & 0x2:
            self.report_fault("MAX31855 : Short to GND")
        if fault & 0x4:
            self.report_fault("MAX31855 : Short to Vcc")
    def calc_temp(self, adc):
        adc = adc >> MAX31855_SCALE
        # Fix sign bit:
        if adc & 0x2000:
            adc = ((adc & 0x1FFF) + 1) * -1
        temp = MAX31855_MULT * adc
        return temp
    def calc_adc(self, temp):
        adc = int( ( temp / MAX31855_MULT ) + 0.5 ) # convert to ADC value
        adc = max(0, min(0x1FFF, adc)) << MAX31855_SCALE
        return adc


######################################################################
# MAX6675 thermocouple
######################################################################

MAX6675_SCALE = 3
MAX6675_MULT = 0.25

class MAX6675(SensorBase):
    def __init__(self, config):
        SensorBase.__init__(self, config, "MAX6675", spi_mode=0)
    def handle_fault(self, adc, fault):
        if fault & 0x02:
            self.report_fault("Max6675 : Device ID error")
        if fault & 0x04:
            self.report_fault("Max6675 : Thermocouple Open Fault")
    def calc_temp(self, adc):
        adc = adc >> MAX6675_SCALE
        # Fix sign bit:
        if adc & 0x2000:
            adc = ((adc & 0x1FFF) + 1) * -1
        temp = MAX6675_MULT * adc
        return temp
    def calc_adc(self, temp):
        adc = int( ( temp / MAX6675_MULT ) + 0.5 ) # convert to ADC value
        adc = max(0, min(0x1FFF, adc)) << MAX6675_SCALE
        return adc


######################################################################
# MAX31865 (RTD sensor)
######################################################################

MAX31865_CONFIG_REG            = 0x00
MAX31865_RTDMSB_REG            = 0x01
MAX31865_RTDLSB_REG            = 0x02
MAX31865_HFAULTMSB_REG         = 0x03
MAX31865_HFAULTLSB_REG         = 0x04
MAX31865_LFAULTMSB_REG         = 0x05
MAX31865_LFAULTLSB_REG         = 0x06
MAX31865_FAULTSTAT_REG         = 0x07

MAX31865_CONFIG_BIAS           = 0x80
MAX31865_CONFIG_MODEAUTO       = 0x40
MAX31865_CONFIG_1SHOT          = 0x20
MAX31865_CONFIG_3WIRE          = 0x10
MAX31865_CONFIG_FAULTCLEAR     = 0x02
MAX31865_CONFIG_FILT50HZ       = 0x01

MAX31865_FAULT_HIGHTHRESH      = 0x80
MAX31865_FAULT_LOWTHRESH       = 0x40
MAX31865_FAULT_REFINLOW        = 0x20
MAX31865_FAULT_REFINHIGH       = 0x10
MAX31865_FAULT_RTDINLOW        = 0x08
MAX31865_FAULT_OVUV            = 0x04

MAX31865_ADC_MAX = 1<<15

# Callendar-Van Dusen constants for platinum resistance thermometers (RTD)
CVD_A = 3.9083e-3
CVD_B = -5.775e-7

class MAX31865(SensorBase):
    def __init__(self, config):
        rtd_nominal_r = config.getfloat('rtd_nominal_r', 100., above=0.)
        rtd_reference_r = config.getfloat('rtd_reference_r', 430., above=0.)
        #Extra wire resistance, calibrate to 0C ice bath
        rtd_inline_r = config.getfloat('rtd_inline_r', 0., minval=0.)
        adc_to_resist = rtd_reference_r / float(MAX31865_ADC_MAX)
        self.adc_to_resist_div_nominal = adc_to_resist / rtd_nominal_r
<<<<<<< HEAD
        self.correction_factor = rtd_inline_r / rtd_nominal_r
        SensorBase.__init__(self, config, "MAX31865",
                            self.build_spi_init(config))
    def calc_temp(self, adc, fault):
=======
        self.config_reg = self.build_spi_init(config)
        SensorBase.__init__(self, config, "MAX31865", self.config_reg)
    def handle_fault(self, adc, fault):
>>>>>>> 342d3f14
        if fault & 0x80:
            self.report_fault("Max31865 RTD input is disconnected")
        if fault & 0x40:
            self.report_fault("Max31865 RTD input is shorted")
        if fault & 0x20:
            self.report_fault(
                "Max31865 VREF- is greater than 0.85 * VBIAS, FORCE- open")
        if fault & 0x10:
            self.report_fault(
                "Max31865 VREF- is less than 0.85 * VBIAS, FORCE- open")
        if fault & 0x08:
            self.report_fault(
                "Max31865 VRTD- is less than 0.85 * VBIAS, FORCE- open")
        if fault & 0x04:
            self.report_fault("Max31865 Overvoltage or undervoltage fault")
        if not fault & 0xfc:
            self.report_fault("Max31865 Unspecified error")
        # Attempt to clear the fault
        self.spi.spi_send(self.config_reg)
    def calc_temp(self, adc):
        adc = adc >> 1 # remove fault bit
        R_div_nominal = adc * self.adc_to_resist_div_nominal - self.correction_factor
        # Resistance (relative to rtd_nominal_r) is calculated using:
        #  R_div_nominal = 1. + CVD_A * temp + CVD_B * temp**2
        # Solve for temp using quadratic equation:
        #  temp = (-b +- sqrt(b**2 - 4ac)) / 2a
        discriminant = math.sqrt(CVD_A**2 - 4. * CVD_B * (1. - R_div_nominal))
        temp = (-CVD_A + discriminant) / (2. * CVD_B)
        return temp
    def calc_adc(self, temp):
        # Calculate relative resistance via Callendar-Van Dusen formula:
        #  resistance = rtd_nominal_r * (1 + CVD_A * temp + CVD_B * temp**2)
        R_div_nominal = 1. + CVD_A * temp + CVD_B * temp * temp
        adc = int(R_div_nominal / self.adc_to_resist_div_nominal + 0.5)
        adc = max(0, min(MAX31865_ADC_MAX, adc))
        adc = adc << 1 # Add fault bit
        return adc
    def build_spi_init(self, config):
        value = (MAX31865_CONFIG_BIAS |
                 MAX31865_CONFIG_MODEAUTO |
                 MAX31865_CONFIG_FAULTCLEAR)
        if config.getboolean('rtd_use_50Hz_filter', False):
            value |= MAX31865_CONFIG_FILT50HZ
        if config.getint('rtd_num_of_wires', 2) == 3:
            value |= MAX31865_CONFIG_3WIRE
        cmd = 0x80 + MAX31865_CONFIG_REG
        return [cmd, value]


######################################################################
# Sensor registration
######################################################################

Sensors = {
    "MAX6675": MAX6675,
    "MAX31855": MAX31855,
    "MAX31856": MAX31856,
    "MAX31865": MAX31865,
}

def load_config(config):
    # Register sensors
    pheaters = config.get_printer().load_object(config, "heaters")
    for name, klass in Sensors.items():
        pheaters.add_sensor_factory(name, klass)<|MERGE_RESOLUTION|>--- conflicted
+++ resolved
@@ -283,20 +283,11 @@
     def __init__(self, config):
         rtd_nominal_r = config.getfloat('rtd_nominal_r', 100., above=0.)
         rtd_reference_r = config.getfloat('rtd_reference_r', 430., above=0.)
-        #Extra wire resistance, calibrate to 0C ice bath
-        rtd_inline_r = config.getfloat('rtd_inline_r', 0., minval=0.)
         adc_to_resist = rtd_reference_r / float(MAX31865_ADC_MAX)
         self.adc_to_resist_div_nominal = adc_to_resist / rtd_nominal_r
-<<<<<<< HEAD
-        self.correction_factor = rtd_inline_r / rtd_nominal_r
-        SensorBase.__init__(self, config, "MAX31865",
-                            self.build_spi_init(config))
-    def calc_temp(self, adc, fault):
-=======
         self.config_reg = self.build_spi_init(config)
         SensorBase.__init__(self, config, "MAX31865", self.config_reg)
     def handle_fault(self, adc, fault):
->>>>>>> 342d3f14
         if fault & 0x80:
             self.report_fault("Max31865 RTD input is disconnected")
         if fault & 0x40:
@@ -318,7 +309,7 @@
         self.spi.spi_send(self.config_reg)
     def calc_temp(self, adc):
         adc = adc >> 1 # remove fault bit
-        R_div_nominal = adc * self.adc_to_resist_div_nominal - self.correction_factor
+        R_div_nominal = adc * self.adc_to_resist_div_nominal
         # Resistance (relative to rtd_nominal_r) is calculated using:
         #  R_div_nominal = 1. + CVD_A * temp + CVD_B * temp**2
         # Solve for temp using quadratic equation:
