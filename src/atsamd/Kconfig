--- conflicted
+++ resolved
@@ -90,12 +90,7 @@
     config CLOCK_REF_X32K
         bool "32.768Khz crystal"
     config CLOCK_REF_X25M
-<<<<<<< HEAD
-        depends on MACH_SAMD51
-        bool "25Mhz crystal (on PB22/PB23)"
-=======
         bool "25Mhz crystal" if MACH_SAMD51
->>>>>>> e520fb78
     config CLOCK_REF_INTERNAL
         bool "Internal clock"
 endchoice
