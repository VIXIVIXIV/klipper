--- conflicted
+++ resolved
@@ -51,15 +51,9 @@
         if line.endswith(' ') or line.endswith('\t'):
             report_error(filename, lineno, "Line has trailing spaces")
         # Check for more than 80 characters
-<<<<<<< HEAD
-        if is_source_code and len(line) > 100:
-            report_error(filename, lineno, "Line longer than 100 characters")
-    if not data.endswith('\n'):
-=======
         if is_source_code and len(line) > 80:
             report_error(filename, lineno, "Line longer than 80 characters")
     if not data.endswith(b'\n'):
->>>>>>> 80492432
         report_error(filename, lineno, "No newline at end of file")
     if data.endswith(b'\n\n'):
         report_error(filename, lineno, "Extra newlines at end of file")
